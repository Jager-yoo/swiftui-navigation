extension NavigationLink {
  /// Creates a navigation link that presents the destination view when a bound value is non-`nil`.
  ///
  /// This allows you to drive navigation to a destination from an optional value. When the
  /// optional value becomes non-`nil` a binding to an honest value is derived and passed to the
  /// destination. Any edits made to the binding in the destination are automatically reflected
  /// in the parent.
  ///
  /// ```swift
  /// struct ContentView: View {
  ///   @State var postToEdit: Post?
  ///   @State var posts: [Post]
  ///
  ///   var body: some View {
  ///     ForEach(self.posts) { post in
  ///       NavigationLink(unwrapping: self.$postToEdit) { isActive in
  ///         self.postToEdit = isActive ? post : nil
  ///       } destination: { $draft in
  ///         EditPostView(post: $draft)
  ///       } onNavigate:  label: {
  ///         Text(post.title)
  ///       }
  ///     }
  ///   }
  /// }
  ///
  /// struct EditPostView: View {
  ///   @Binding var post: Post
  ///   var body: some View { ... }
  /// }
  /// ```
  ///
  /// - Parameters:
  ///   - value: A binding to an optional source of truth for the destination. When `value` is
  ///     non-`nil`, a non-optional binding to the value is passed to the `destination` closure. The
  ///     destination can use this binding to produce its content and write changes back to the
  ///     source of truth. Upstream changes to `value` will also be instantly reflected in the
  ///     destination. If `value` becomes `nil`, the destination is dismissed.
  ///   - onNavigate: A closure that executes when the link becomes active or inactive with a
  ///     boolean that describes if the link was activated or not. Use this closure to populate the
  ///     source of truth when it is passed a value of `true`. When passed `false`, the system will
  ///     automatically write `nil` to `value`.
  ///   - destination: A view for the navigation link to present.
  ///   - label: A view builder to produce a label describing the `destination` to present.
<<<<<<< HEAD
  @available(*, unavailable, renamed: "init(unwrapping:onNavigate:destination:label:)")
=======
  @available(iOS, introduced: 13, deprecated: 16)
  @available(macOS, introduced: 10.15, deprecated: 13)
  @available(tvOS, introduced: 13, deprecated: 16)
  @available(watchOS, introduced: 6, deprecated: 9)
>>>>>>> 8d1d9227
  public init<Value, WrappedDestination>(
    unwrapping value: Binding<Value?>,
    onNavigate: @escaping (_ isActive: Bool) -> Void,
    @ViewBuilder destination: @escaping (Binding<Value>) -> WrappedDestination,
    @ViewBuilder label: () -> Label
  ) where Destination == WrappedDestination? {
    self.init(
      destination: Binding(unwrapping: value).map(destination),
      isActive: value.isPresent().didSet(onNavigate),
      label: label
    )
  }

  public init<Value, WrappedDestination>(
    unwrapping value: Binding<Value?>,
    onNavigate: @escaping (_ isActive: Bool) -> Void,
    @ViewBuilder destination: @escaping (Binding<Value>) -> WrappedDestination,
    @ViewBuilder label: @escaping () -> Label
  ) where Destination == WrappedDestination? {
    self.init(
      destination: Binding(unwrapping: value).map(destination),
      isActive: value.isPresent().didSet(onNavigate),
      label: label
    )
  }

  /// Creates a navigation link that presents the destination view when a bound enum is non-`nil`
  /// and matches a particular case.
  ///
  /// This allows you to drive navigation to a destination from an enum of values. When the
  /// optional value becomes non-`nil` _and_ matches a particular case of the enum, a binding to an
  /// honest value is derived and passed to the destination. Any edits made to the binding in the
  /// destination are automatically reflected in the parent.
  ///
  /// ```swift
  /// struct ContentView: View {
  ///   @State var route: Route?
  ///   @State var posts: [Post]
  ///
  ///   enum Route {
  ///     case edit(Post)
  ///     /* other routes */
  ///   }
  ///
  ///   var body: some View {
  ///     ForEach(self.posts) { post in
  ///       NavigationLink(unwrapping: self.$route, case: /Route.edit) { isActive in
  ///         self.route = isActive ? .edit(post) : nil
  ///       } destination: { $draft in
  ///         EditPostView(post: $draft)
  ///       } label: {
  ///         Text(post.title)
  ///       }
  ///     }
  ///   }
  /// }
  ///
  /// struct EditPostView: View {
  ///   @Binding var post: Post
  ///   var body: some View { ... }
  /// }
  /// ```
  ///
  /// See `NavigationLink.init(unwrapping:destination:onNavigate:label)` for a version of this
  /// initializer that works with optional state instead of enum state.
  ///
  /// - Parameters:
  ///   - enum: A binding to an optional source of truth for the destination. When `enum` is
  ///     non-`nil`, and `casePath` successfully extracts a value, a non-optional binding to the
  ///     value is passed to the `destination` closure. The destination can use this binding to
  ///     produce its content and write changes back to the source of truth. Upstream changes to
  ///     `enum` will also be instantly reflected in the destination. If `enum` becomes `nil`, the
  ///     destination is dismissed.
  ///   - onNavigate: A closure that executes when the link becomes active or inactive with a
  ///     boolean that describes if the link was activated or not. Use this closure to populate the
  ///     source of truth when it is passed a value of `true`. When passed `false`, the system will
  ///     automatically write `nil` to `enum`.
  ///   - destination: A view for the navigation link to present.
  ///   - label: A view builder to produce a label describing the `destination` to present.
<<<<<<< HEAD
  @available(*, unavailable, renamed: "init(unwrapping:case:onNavigate:destination:label:)")
=======
  @available(iOS, introduced: 13, deprecated: 16)
  @available(macOS, introduced: 10.15, deprecated: 13)
  @available(tvOS, introduced: 13, deprecated: 16)
  @available(watchOS, introduced: 6, deprecated: 9)
>>>>>>> 8d1d9227
  public init<Enum, Case, WrappedDestination>(
    unwrapping enum: Binding<Enum?>,
    case casePath: CasePath<Enum, Case>,
    onNavigate: @escaping (Bool) -> Void,
    @ViewBuilder destination: @escaping (Binding<Case>) -> WrappedDestination,
    @ViewBuilder label: () -> Label
  ) where Destination == WrappedDestination? {
    self.init(
      unwrapping: `enum`.case(casePath),
<<<<<<< HEAD
      onNavigate: onNavigate,
      destination: destination,
      label: label
    )
  }

  public init<Enum, Case, WrappedDestination>(
    unwrapping enum: Binding<Enum?>,
    case casePath: CasePath<Enum, Case>,
    onNavigate: @escaping (Bool) -> Void,
    @ViewBuilder destination: @escaping (Binding<Case>) -> WrappedDestination,
    @ViewBuilder label: @escaping () -> Label
  ) where Destination == WrappedDestination? {
    self.init(
      unwrapping: `enum`.case(casePath),
      onNavigate: onNavigate,
      destination: destination,
      label: label
    )
  }

  public init<Enum, WrappedDestination>(
    unwrapping enum: Binding<Enum?>,
    case casePath: CasePath<Enum, Void>,
    onNavigate: @escaping (Bool) -> Void,
    @ViewBuilder destination: @escaping () -> WrappedDestination,
    @ViewBuilder label: @escaping () -> Label
  ) where Destination == WrappedDestination? {
    self.init(
      unwrapping: `enum`.case(casePath),
      onNavigate: onNavigate,
      destination: { _ in destination() },
=======
      onNavigate: onNavigate,
      destination: destination,
>>>>>>> 8d1d9227
      label: label
    )
  }
}<|MERGE_RESOLUTION|>--- conflicted
+++ resolved
@@ -42,32 +42,15 @@
   ///     automatically write `nil` to `value`.
   ///   - destination: A view for the navigation link to present.
   ///   - label: A view builder to produce a label describing the `destination` to present.
-<<<<<<< HEAD
-  @available(*, unavailable, renamed: "init(unwrapping:onNavigate:destination:label:)")
-=======
   @available(iOS, introduced: 13, deprecated: 16)
   @available(macOS, introduced: 10.15, deprecated: 13)
   @available(tvOS, introduced: 13, deprecated: 16)
   @available(watchOS, introduced: 6, deprecated: 9)
->>>>>>> 8d1d9227
   public init<Value, WrappedDestination>(
     unwrapping value: Binding<Value?>,
     onNavigate: @escaping (_ isActive: Bool) -> Void,
     @ViewBuilder destination: @escaping (Binding<Value>) -> WrappedDestination,
     @ViewBuilder label: () -> Label
-  ) where Destination == WrappedDestination? {
-    self.init(
-      destination: Binding(unwrapping: value).map(destination),
-      isActive: value.isPresent().didSet(onNavigate),
-      label: label
-    )
-  }
-
-  public init<Value, WrappedDestination>(
-    unwrapping value: Binding<Value?>,
-    onNavigate: @escaping (_ isActive: Bool) -> Void,
-    @ViewBuilder destination: @escaping (Binding<Value>) -> WrappedDestination,
-    @ViewBuilder label: @escaping () -> Label
   ) where Destination == WrappedDestination? {
     self.init(
       destination: Binding(unwrapping: value).map(destination),
@@ -129,14 +112,10 @@
   ///     automatically write `nil` to `enum`.
   ///   - destination: A view for the navigation link to present.
   ///   - label: A view builder to produce a label describing the `destination` to present.
-<<<<<<< HEAD
-  @available(*, unavailable, renamed: "init(unwrapping:case:onNavigate:destination:label:)")
-=======
   @available(iOS, introduced: 13, deprecated: 16)
   @available(macOS, introduced: 10.15, deprecated: 13)
   @available(tvOS, introduced: 13, deprecated: 16)
   @available(watchOS, introduced: 6, deprecated: 9)
->>>>>>> 8d1d9227
   public init<Enum, Case, WrappedDestination>(
     unwrapping enum: Binding<Enum?>,
     case casePath: CasePath<Enum, Case>,
@@ -146,44 +125,9 @@
   ) where Destination == WrappedDestination? {
     self.init(
       unwrapping: `enum`.case(casePath),
-<<<<<<< HEAD
       onNavigate: onNavigate,
       destination: destination,
       label: label
     )
   }
-
-  public init<Enum, Case, WrappedDestination>(
-    unwrapping enum: Binding<Enum?>,
-    case casePath: CasePath<Enum, Case>,
-    onNavigate: @escaping (Bool) -> Void,
-    @ViewBuilder destination: @escaping (Binding<Case>) -> WrappedDestination,
-    @ViewBuilder label: @escaping () -> Label
-  ) where Destination == WrappedDestination? {
-    self.init(
-      unwrapping: `enum`.case(casePath),
-      onNavigate: onNavigate,
-      destination: destination,
-      label: label
-    )
-  }
-
-  public init<Enum, WrappedDestination>(
-    unwrapping enum: Binding<Enum?>,
-    case casePath: CasePath<Enum, Void>,
-    onNavigate: @escaping (Bool) -> Void,
-    @ViewBuilder destination: @escaping () -> WrappedDestination,
-    @ViewBuilder label: @escaping () -> Label
-  ) where Destination == WrappedDestination? {
-    self.init(
-      unwrapping: `enum`.case(casePath),
-      onNavigate: onNavigate,
-      destination: { _ in destination() },
-=======
-      onNavigate: onNavigate,
-      destination: destination,
->>>>>>> 8d1d9227
-      label: label
-    )
-  }
 }